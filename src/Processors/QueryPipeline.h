#pragma once
#include <Processors/IProcessor.h>
#include <Processors/Executors/PipelineExecutor.h>
#include <Processors/Pipe.h>

#include <DataStreams/IBlockInputStream.h>
#include <DataStreams/IBlockOutputStream.h>

#include <Storages/IStorage_fwd.h>
#include <Storages/TableLockHolder.h>

namespace DB
{


using TableLockHolders = std::vector<TableLockHolder>;
class Context;

class IOutputFormat;

class QueryPipelineProcessorsCollector;

class QueryPipeline
{
private:
    /// It's a wrapper over std::vector<OutputPort *>
    /// Is needed to support invariant for max_parallel_streams (see comment below).
    class Streams
    {
    public:
        auto size() const { return data.size(); }
        bool empty() const { return size() == 0; }
        auto begin() { return data.begin(); }
        auto end() { return data.end(); }
        auto & front() { return data.front(); }
        auto & back() { return data.back(); }
        auto & at(size_t pos) { return data.at(pos); }
        auto & operator[](size_t pos) { return data[pos]; }

        void clear() { data.clear(); }
        void reserve(size_t size_) { data.reserve(size_); }

        void addStream(OutputPort * port, size_t port_max_parallel_streams)
        {
            data.push_back(port);
            max_parallel_streams = std::max<size_t>(max_parallel_streams + port_max_parallel_streams, data.size());
        }

        void addStreams(Streams & other)
        {
            data.insert(data.end(), other.begin(), other.end());
            max_parallel_streams = std::max<size_t>(max_parallel_streams + other.max_parallel_streams, data.size());
        }

        void assign(std::initializer_list<OutputPort *> list)
        {
            data = list;
            max_parallel_streams = std::max<size_t>(max_parallel_streams, data.size());
        }

        size_t maxParallelStreams() const { return max_parallel_streams; }

    private:
        std::vector<OutputPort *> data;

        /// It is the max number of processors which can be executed in parallel for each step.
        /// Logically, it is the upper limit on the number of threads needed to execute this pipeline.
        /// Initially, it is the number of sources. It may be increased after resize, aggregation, etc.
        /// This number is never decreased, and it is calculated as max(streams.size()) over all streams while building.
        size_t max_parallel_streams = 0;
    };

public:

    class ProcessorsContainer
    {
    public:
        bool empty() const { return processors.empty(); }
        void emplace(ProcessorPtr processor);
        void emplace(Processors processors_);
        Processors * getCollectedProcessors() const { return collected_processors; }
        Processors * setCollectedProcessors(Processors * collected_processors);
        Processors & get() { return processors; }
        const Processors & get() const { return processors; }
        Processors detach() { return std::move(processors); }
    private:
        /// All added processors.
        Processors processors;

        /// If is set, all newly created processors will be added to this too.
        /// It is needed for debug. See QueryPipelineProcessorsCollector below.
        Processors * collected_processors = nullptr;
    };

    QueryPipeline() = default;
    QueryPipeline(QueryPipeline &&) = default;
    ~QueryPipeline() = default;
    QueryPipeline(const QueryPipeline &) = delete;
    QueryPipeline & operator= (const QueryPipeline & rhs) = delete;

    QueryPipeline & operator= (QueryPipeline && rhs);

    /// All pipes must have same header.
    void init(Pipes pipes);
    void init(Pipe pipe); /// Simple init for single pipe
    bool initialized() { return !processors.empty(); }
    bool isCompleted() { return initialized() && streams.empty(); }

    /// Type of logical data stream for simple transform.
    /// Sometimes it's important to know which part of pipeline we are working for.
    /// Example: ExpressionTransform need special logic for totals.
    enum class StreamType
    {
        Main = 0, /// Stream for query data. There may be several streams of this type.
        Totals,  /// Stream for totals. No more then one.
        Extremes, /// Stream for extremes. No more then one.
    };

    using ProcessorGetter = std::function<ProcessorPtr(const Block & header)>;
    using ProcessorGetterWithStreamKind = std::function<ProcessorPtr(const Block & header, StreamType stream_type)>;

    /// Add transform with simple input and simple output for each port.
    void addSimpleTransform(const ProcessorGetter & getter);
    void addSimpleTransform(const ProcessorGetterWithStreamKind & getter);
    /// Add several processors. They must have same header for inputs and same for outputs.
    /// Total number of inputs must be the same as the number of streams. Output ports will become new streams.
    void addPipe(Processors pipe);
    /// Add TotalsHavingTransform. Resize pipeline to single input. Adds totals port.
    void addTotalsHavingTransform(ProcessorPtr transform);
    /// Add transform which calculates extremes. This transform adds extremes port and doesn't change inputs number.
    void addExtremesTransform();
    /// Adds transform which creates sets. It will be executed before reading any data from input ports.
    void addCreatingSetsTransform(ProcessorPtr transform);
    /// Resize pipeline to single output and add IOutputFormat. Pipeline will be completed after this transformation.
    void setOutputFormat(ProcessorPtr output);
    /// Get current OutputFormat.
    IOutputFormat * getOutputFormat() const { return output_format; }
    /// Sink is a processor with single input port and no output ports. Creates sink for each output port.
    /// Pipeline will be completed after this transformation.
    void setSinks(const ProcessorGetterWithStreamKind & getter);

    /// Add totals which returns one chunk with single row with defaults.
    void addDefaultTotals();

    /// Add already calculated totals.
    void addTotals(ProcessorPtr source);

    /// Forget about current totals and extremes. It is needed before aggregation, cause they will be calculated again.
    void dropTotalsAndExtremes();

    /// Will read from this stream after all data was read from other streams.
    void addDelayedStream(ProcessorPtr source);

    /// Check if resize transform was used. (In that case another distinct transform will be added).
    bool hasMixedStreams() const { return has_resize || hasMoreThanOneStream(); }

    /// Changes the number of input ports if needed. Adds ResizeTransform.
    void resize(size_t num_streams, bool force = false, bool strict = false);

    void enableQuotaForCurrentStreams();

<<<<<<< HEAD
    void unitePipelines(std::vector<std::unique_ptr<QueryPipeline>> pipelines, const Block & common_header, size_t max_threads_limit = 0);
=======
    /// Unite several pipelines together. Result pipeline would have common_header structure.
    /// If collector is used, it will collect only newly-added processors, but not processors from pipelines.
    void unitePipelines(std::vector<std::unique_ptr<QueryPipeline>> pipelines, const Block & common_header);
>>>>>>> 072a8e0e

    PipelineExecutorPtr execute();

    size_t getNumStreams() const { return streams.size(); }

    bool hasMoreThanOneStream() const { return getNumStreams() > 1; }
    bool hasTotals() const { return totals_having_port != nullptr; }

    const Block & getHeader() const { return current_header; }

    void addTableLock(const TableLockHolder & lock) { table_locks.push_back(lock); }
    void addInterpreterContext(std::shared_ptr<Context> context) { interpreter_context.emplace_back(std::move(context)); }
    void addStorageHolder(StoragePtr storage) { storage_holders.emplace_back(std::move(storage)); }

    /// For compatibility with IBlockInputStream.
    void setProgressCallback(const ProgressCallback & callback);
    void setProcessListElement(QueryStatus * elem);

    /// Recommend number of threads for pipeline execution.
    size_t getNumThreads() const
    {
        auto num_threads = streams.maxParallelStreams();

        if (max_threads)
            num_threads = std::min(num_threads, max_threads);

        return std::max<size_t>(1, num_threads);
    }

    /// Set upper limit for the recommend number of threads
    void setMaxThreads(size_t max_threads_) { max_threads = max_threads_; }

    /// Update upper limit for the recommend number of threads
    void limitMaxThreads(size_t max_threads_)
    {
        if (max_threads == 0 || max_threads_ < max_threads)
            max_threads = max_threads_;
    }

    /// Convert query pipeline to single or several pipes.
    Pipe getPipe() &&;
    Pipes getPipes() &&;

    /// Get internal processors.
    const Processors & getProcessors() const { return processors.get(); }

private:
    /// Destruction order: processors, header, locks, temporary storages, local contexts

    /// Some Streams (or Processors) may implicitly use Context or temporary Storage created by Interpreter.
    /// But lifetime of Streams is not nested in lifetime of Interpreters, so we have to store it here,
    /// because QueryPipeline is alive until query is finished.
    std::vector<std::shared_ptr<Context>> interpreter_context;
    std::vector<StoragePtr> storage_holders;
    TableLockHolders table_locks;

    /// Common header for each stream.
    Block current_header;

    ProcessorsContainer processors;

    /// Port for each independent "stream".
    Streams streams;

    /// Special ports for extremes and totals having.
    OutputPort * totals_having_port = nullptr;
    OutputPort * extremes_port = nullptr;

    /// If resize processor was added to pipeline.
    bool has_resize = false;

    IOutputFormat * output_format = nullptr;

    /// Limit on the number of threads. Zero means no limit.
    /// Sometimes, more streams are created then the number of threads for more optimal execution.
    size_t max_threads = 0;

    QueryStatus * process_list_element = nullptr;

    void checkInitialized();
    void checkInitializedAndNotCompleted();
    static void checkSource(const ProcessorPtr & source, bool can_have_totals);

    template <typename TProcessorGetter>
    void addSimpleTransformImpl(const TProcessorGetter & getter);

    void initRowsBeforeLimit();

    friend class QueryPipelineProcessorsCollector;
};

/// This is a small class which collects newly added processors to QueryPipeline.
/// Pipeline must live longer that this class.
class QueryPipelineProcessorsCollector
{
public:
    explicit QueryPipelineProcessorsCollector(QueryPipeline & pipeline_, IQueryPlanStep * step_ = nullptr);
    ~QueryPipelineProcessorsCollector();

    Processors detachProcessors(size_t group = 0);

private:
    QueryPipeline & pipeline;
    IQueryPlanStep * step;
    Processors processors;
};

}<|MERGE_RESOLUTION|>--- conflicted
+++ resolved
@@ -159,13 +159,9 @@
 
     void enableQuotaForCurrentStreams();
 
-<<<<<<< HEAD
-    void unitePipelines(std::vector<std::unique_ptr<QueryPipeline>> pipelines, const Block & common_header, size_t max_threads_limit = 0);
-=======
     /// Unite several pipelines together. Result pipeline would have common_header structure.
     /// If collector is used, it will collect only newly-added processors, but not processors from pipelines.
-    void unitePipelines(std::vector<std::unique_ptr<QueryPipeline>> pipelines, const Block & common_header);
->>>>>>> 072a8e0e
+    void unitePipelines(std::vector<std::unique_ptr<QueryPipeline>> pipelines, const Block & common_header, size_t max_threads_limit = 0);
 
     PipelineExecutorPtr execute();
 
