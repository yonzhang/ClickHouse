--- conflicted
+++ resolved
@@ -10,7 +10,6 @@
         - [clickhouse-mysql-data-reader](https://github.com/Altinity/clickhouse-mysql-data-reader)
     - [PostgreSQL](https://www.postgresql.org)
         - [infi.clickhouse_fdw](https://github.com/Infinidat/infi.clickhouse_fdw) (использует [infi.clickhouse_orm](https://github.com/Infinidat/infi.clickhouse_orm))
-<<<<<<< HEAD
     - [MSSQL](https://en.wikipedia.org/wiki/Microsoft_SQL_Server)
         - [ClickHouseMightrator](https://github.com/zlzforever/ClickHouseMigrator)
 - Очереди ообщений
@@ -33,11 +32,7 @@
         - [loghouse](https://github.com/flant/loghouse) (для [Kubernetes](https://kubernetes.io))
 
 ## Экосистемы вокруг языков программирования
-=======
-- Хранилища объектов
-    - S3
-        - [clickhouse-backup](https://github.com/AlexAkulov/clickhouse-backup)
->>>>>>> 26e14cff
+
 - Python
     - [SQLAlchemy](https://www.sqlalchemy.org)
         - [sqlalchemy-clickhouse](https://github.com/cloudflare/sqlalchemy-clickhouse) (использует [infi.clickhouse_orm](https://github.com/Infinidat/infi.clickhouse_orm))
