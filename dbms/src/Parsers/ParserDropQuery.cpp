--- conflicted
+++ resolved
@@ -121,19 +121,11 @@
     query->kind = ASTDropQuery::Kind::Drop;
     query->if_exists = if_exists;
     query->temporary = temporary;
-<<<<<<< HEAD
-    if (database)
-        query->database = typeid_cast<ASTIdentifier &>(*database).name;
-    if (table)
-        query->table = typeid_cast<ASTIdentifier &>(*table).name;
-    if (dictionary)
-        query->dictionary = typeid_cast<ASTIdentifier &>(*dictionary).name;
-=======
 
     getIdentifierName(database, query->database);
     getIdentifierName(table, query->table);
+    getIdentifierName(dictionary, query->dictionary);
 
->>>>>>> eb1feacf
     query->cluster = cluster_str;
 
     return true;
