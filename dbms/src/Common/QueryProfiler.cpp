#include "QueryProfiler.h"

#include <random>
#include <common/Pipe.h>
#include <common/phdr_cache.h>
#include <common/config_common.h>
#include <Common/StackTrace.h>
#include <common/StringRef.h>
#include <common/logger_useful.h>
#include <Common/CurrentThread.h>
#include <Common/Exception.h>
#include <Common/thread_local_rng.h>
#include <IO/WriteHelpers.h>
#include <IO/WriteBufferFromFileDescriptor.h>


namespace ProfileEvents
{
    extern const Event QueryProfilerCannotWriteTrace;
    extern const Event QueryProfilerSignalOverruns;
}

namespace DB
{

extern LazyPipe trace_pipe;

namespace
{
    /** Write to file descriptor but drop the data if write would block or fail.
      * To use within signal handler. Motivating example: a signal handler invoked during execution of malloc
      *  should not block because some mutex (or even worse - a spinlock) may be held.
      */
    class WriteBufferDiscardOnFailure : public WriteBufferFromFileDescriptor
    {
    protected:
        void nextImpl() override
        {
            size_t bytes_written = 0;
            while (bytes_written != offset())
            {
                ssize_t res = ::write(fd, working_buffer.begin() + bytes_written, offset() - bytes_written);

                if ((-1 == res || 0 == res) && errno != EINTR)
                {
                    ProfileEvents::increment(ProfileEvents::QueryProfilerCannotWriteTrace);
                    break;  /// Discard
                }

                if (res > 0)
                    bytes_written += res;
            }
        }

    public:
        using WriteBufferFromFileDescriptor::WriteBufferFromFileDescriptor;
        ~WriteBufferDiscardOnFailure() override {}
    };

    /// Normally query_id is a UUID (string with a fixed length) but user can provide custom query_id.
    /// Thus upper bound on query_id length should be introduced to avoid buffer overflow in signal handler.
    constexpr size_t QUERY_ID_MAX_LEN = 1024;

    thread_local size_t write_trace_iteration = 0;

    void writeTraceInfo(TimerType timer_type, int /* sig */, siginfo_t * info, void * context)
    {
        /// Quickly drop if signal handler is called too frequently.
        /// Otherwise we may end up infinitelly processing signals instead of doing any useful work.
        ++write_trace_iteration;
        if (info && info->si_overrun > 0)
        {
            /// But pass with some frequency to avoid drop of all traces.
            if (write_trace_iteration % info->si_overrun == 0)
            {
                ProfileEvents::increment(ProfileEvents::QueryProfilerSignalOverruns, info->si_overrun);
            }
            else
            {
                ProfileEvents::increment(ProfileEvents::QueryProfilerSignalOverruns, info->si_overrun + 1);
                return;
            }
        }

        constexpr size_t buf_size = sizeof(char) + // TraceCollector stop flag
                                    8 * sizeof(char) + // maximum VarUInt length for string size
                                    QUERY_ID_MAX_LEN * sizeof(char) + // maximum query_id length
                                    sizeof(UInt8) + // number of stack frames
                                    sizeof(StackTrace::Frames) + // collected stack trace, maximum capacity
                                    sizeof(TimerType) + // timer type
                                    sizeof(UInt32); // thread_number
        char buffer[buf_size];
        WriteBufferDiscardOnFailure out(trace_pipe.fds_rw[1], buf_size, buffer);

        StringRef query_id = CurrentThread::getQueryId();
        query_id.size = std::min(query_id.size, QUERY_ID_MAX_LEN);

        UInt32 thread_number = CurrentThread::get().thread_number;

        const auto signal_context = *reinterpret_cast<ucontext_t *>(context);
        const StackTrace stack_trace(signal_context);

        writeChar(false, out);
        writeStringBinary(query_id, out);

        size_t stack_trace_size = stack_trace.getSize();
        size_t stack_trace_offset = stack_trace.getOffset();
        writeIntBinary(UInt8(stack_trace_size - stack_trace_offset), out);
        for (size_t i = stack_trace_offset; i < stack_trace_size; ++i)
            writePODBinary(stack_trace.getFrames()[i], out);

        writePODBinary(timer_type, out);
        writePODBinary(thread_number, out);
        out.next();
    }

    [[maybe_unused]] const UInt32 TIMER_PRECISION = 1e9;
}

namespace ErrorCodes
{
    extern const int CANNOT_MANIPULATE_SIGSET;
    extern const int CANNOT_SET_SIGNAL_HANDLER;
    extern const int CANNOT_CREATE_TIMER;
    extern const int CANNOT_SET_TIMER_PERIOD;
    extern const int CANNOT_DELETE_TIMER;
}

template <typename ProfilerImpl>
QueryProfilerBase<ProfilerImpl>::QueryProfilerBase(const Int32 thread_id, const int clock_type, UInt32 period, const int pause_signal)
    : log(&Logger::get("QueryProfiler"))
    , pause_signal(pause_signal)
{
#if USE_INTERNAL_UNWIND_LIBRARY
    /// Sanity check.
    if (!hasPHDRCache())
        throw Exception("QueryProfiler cannot be used without PHDR cache, that is not available for TSan build", ErrorCodes::NOT_IMPLEMENTED);

    /// Too high frequency can introduce infinite busy loop of signal handlers. We will limit maximum frequency (with 1000 signals per second).
    if (period < 1000000)
        period = 1000000;

    struct sigaction sa{};
    sa.sa_sigaction = ProfilerImpl::signalHandler;
    sa.sa_flags = SA_SIGINFO | SA_RESTART;

    if (sigemptyset(&sa.sa_mask))
        throwFromErrno("Failed to clean signal mask for query profiler", ErrorCodes::CANNOT_MANIPULATE_SIGSET);

    if (sigaddset(&sa.sa_mask, pause_signal))
        throwFromErrno("Failed to add signal to mask for query profiler", ErrorCodes::CANNOT_MANIPULATE_SIGSET);

    if (sigaction(pause_signal, &sa, previous_handler))
        throwFromErrno("Failed to setup signal handler for query profiler", ErrorCodes::CANNOT_SET_SIGNAL_HANDLER);

    try
    {
        struct sigevent sev;
        sev.sigev_notify = SIGEV_THREAD_ID;
        sev.sigev_signo = pause_signal;

#if defined(__FreeBSD__)
        sev._sigev_un._threadid = thread_id;
#else
        sev._sigev_un._tid = thread_id;
#endif
        if (timer_create(clock_type, &sev, &timer_id))
            throwFromErrno("Failed to create thread timer", ErrorCodes::CANNOT_CREATE_TIMER);

        /// Randomize offset as uniform random value from 0 to period - 1.
        /// It will allow to sample short queries even if timer period is large.
        /// (For example, with period of 1 second, query with 50 ms duration will be sampled with 1 / 20 probability).
        /// It also helps to avoid interference (moire).
        UInt32 period_rand = std::uniform_int_distribution<UInt32>(0, period)(thread_local_rng);

        struct timespec interval{.tv_sec = period / TIMER_PRECISION, .tv_nsec = period % TIMER_PRECISION};
        struct timespec offset{.tv_sec = period_rand / TIMER_PRECISION, .tv_nsec = period_rand % TIMER_PRECISION};

        struct itimerspec timer_spec = {.it_interval = interval, .it_value = offset};
        if (timer_settime(timer_id, 0, &timer_spec, nullptr))
            throwFromErrno("Failed to set thread timer period", ErrorCodes::CANNOT_SET_TIMER_PERIOD);
    }
    catch (...)
    {
        tryCleanup();
        throw;
    }
#else
    UNUSED(thread_id);
    UNUSED(clock_type);
    UNUSED(period);
    UNUSED(pause_signal);
<<<<<<< HEAD
=======

>>>>>>> 224bc4df
    throw Exception("QueryProfiler cannot work with stock libunwind", ErrorCodes::NOT_IMPLEMENTED);
#endif
}

template <typename ProfilerImpl>
QueryProfilerBase<ProfilerImpl>::~QueryProfilerBase()
{
    tryCleanup();
}

template <typename ProfilerImpl>
void QueryProfilerBase<ProfilerImpl>::tryCleanup()
{
    if (timer_id != nullptr && timer_delete(timer_id))
        LOG_ERROR(log, "Failed to delete query profiler timer " + errnoToString(ErrorCodes::CANNOT_DELETE_TIMER));

    if (previous_handler != nullptr && sigaction(pause_signal, previous_handler, nullptr))
        LOG_ERROR(log, "Failed to restore signal handler after query profiler " + errnoToString(ErrorCodes::CANNOT_SET_SIGNAL_HANDLER));
}

template class QueryProfilerBase<QueryProfilerReal>;
template class QueryProfilerBase<QueryProfilerCpu>;

QueryProfilerReal::QueryProfilerReal(const Int32 thread_id, const UInt32 period)
    : QueryProfilerBase(thread_id, CLOCK_REALTIME, period, SIGUSR1)
{}

void QueryProfilerReal::signalHandler(int sig, siginfo_t * info, void * context)
{
    writeTraceInfo(TimerType::Real, sig, info, context);
}

QueryProfilerCpu::QueryProfilerCpu(const Int32 thread_id, const UInt32 period)
    : QueryProfilerBase(thread_id, CLOCK_THREAD_CPUTIME_ID, period, SIGUSR2)
{}

void QueryProfilerCpu::signalHandler(int sig, siginfo_t * info, void * context)
{
    writeTraceInfo(TimerType::Cpu, sig, info, context);
}

}<|MERGE_RESOLUTION|>--- conflicted
+++ resolved
@@ -190,10 +190,7 @@
     UNUSED(clock_type);
     UNUSED(period);
     UNUSED(pause_signal);
-<<<<<<< HEAD
-=======
-
->>>>>>> 224bc4df
+
     throw Exception("QueryProfiler cannot work with stock libunwind", ErrorCodes::NOT_IMPLEMENTED);
 #endif
 }
