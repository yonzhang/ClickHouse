--- conflicted
+++ resolved
@@ -290,21 +290,11 @@
         auto & create = create_ast->as<ASTCreateQuery &>();
         create.attach = true;
 
-<<<<<<< HEAD
-        std::string data_path = database->getDataPath(create);
-=======
->>>>>>> f2d98731
         auto columns = InterpreterCreateQuery::getColumnsDescription(*create.columns_list->columns, system_context);
         auto constraints = InterpreterCreateQuery::getConstraintsDescription(create.columns_list->constraints);
 
         StoragePtr table = StorageFactory::instance().get(create,
-<<<<<<< HEAD
-            data_path,
-=======
             database->getTableDataPath(create),
-            table_name,
-            database_name,
->>>>>>> f2d98731
             system_context,
             system_context.getGlobalContext(),
             columns,
