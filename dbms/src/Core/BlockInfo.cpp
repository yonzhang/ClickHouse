--- conflicted
+++ resolved
@@ -60,24 +60,14 @@
 
 void BlockDelayedDefaults::setBit(size_t column_idx, size_t row_idx)
 {
-<<<<<<< HEAD
-    BitMask & mask = columns_defaults[column_idx];
-=======
     RowsBitMask & mask = columns_defaults[column_idx];
->>>>>>> 3d133a6a
     mask.resize(row_idx + 1);
     mask[row_idx] = true;
 }
 
-<<<<<<< HEAD
-const BlockDelayedDefaults::BitMask & BlockDelayedDefaults::getColumnBitmask(size_t column_idx) const
-{
-    static BitMask none;
-=======
 const BlockDelayedDefaults::RowsBitMask & BlockDelayedDefaults::getDefaultsBitmask(size_t column_idx) const
 {
     static RowsBitMask none;
->>>>>>> 3d133a6a
     auto it = columns_defaults.find(column_idx);
     if (it != columns_defaults.end())
         return it->second;
