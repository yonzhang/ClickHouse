--- conflicted
+++ resolved
@@ -332,11 +332,7 @@
     ///
     /// require_part_metadata - should checksums.txt and columns.txt exist in the part directory.
     /// attach - whether the existing table is attached or the new table is created.
-<<<<<<< HEAD
     MergeTreeData(const StorageID & table_id_,
-=======
-    MergeTreeData(const String & database_, const String & table_,
->>>>>>> f2d98731
                   const String & relative_data_path_,
                   const ColumnsDescription & columns_,
                   const IndicesDescription & indices_,
@@ -793,11 +789,6 @@
 
     bool require_part_metadata;
 
-<<<<<<< HEAD
-=======
-    String database_name;
-    String table_name;
->>>>>>> f2d98731
     String relative_data_path;
 
 
